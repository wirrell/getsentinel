--- conflicted
+++ resolved
@@ -26,7 +26,7 @@
 from . import gs_downloader
 
 
-def _get_new_id(uuid):
+def _get_new_uuid(uuid):
     # Produces a new uuid
     if 'user' not in uuid:
         return uuid + '-user'
@@ -138,7 +138,7 @@
         product_info['downloadlink'] = None
         product_info['filename'] = filename
 
-        newid = _get_new_id(uuid) # noqa
+        newid = _get_new_uuid(uuid) # noqa
 
         return newid, product_info
 
@@ -183,17 +183,10 @@
         new_products[newid] = product_info
 
     for uuid in new_products:
-        newid = uuid
+        new_uuid = uuid
         if uuid in product_inventory:
-<<<<<<< HEAD
-            newid = _get_new_uuid(uuid)
-        product_inventory[newid] = new_products[uuid]
-=======
             new_uuid = _get_new_uuid(uuid)
-        else:
-            new_uuid = uuid
         product_inventory[new_uuid] = new_products[uuid]
->>>>>>> c86c23ed
 
     _save_product_inventory(product_inventory)
 
